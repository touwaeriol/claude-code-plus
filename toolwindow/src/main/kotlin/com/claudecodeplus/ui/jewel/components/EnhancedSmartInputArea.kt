--- conflicted
+++ resolved
@@ -11,10 +11,8 @@
 import androidx.compose.foundation.border
 import androidx.compose.foundation.clickable
 import androidx.compose.foundation.layout.*
-import androidx.compose.foundation.lazy.LazyColumn
 import androidx.compose.foundation.lazy.LazyRow
 import androidx.compose.foundation.lazy.items
-import androidx.compose.foundation.lazy.itemsIndexed
 import androidx.compose.foundation.shape.RoundedCornerShape
 import androidx.compose.foundation.text.BasicTextField
 import androidx.compose.foundation.text.KeyboardOptions
@@ -31,15 +29,7 @@
 import androidx.compose.ui.text.TextStyle
 import androidx.compose.ui.text.input.ImeAction
 import androidx.compose.ui.text.input.TextFieldValue
-<<<<<<< HEAD
-import androidx.compose.ui.text.input.VisualTransformation
-import androidx.compose.ui.text.input.TransformedText
-import androidx.compose.ui.text.input.OffsetMapping
-import androidx.compose.ui.text.style.TextDecoration
-import androidx.compose.ui.text.font.FontWeight
-=======
 import androidx.compose.ui.geometry.Offset
->>>>>>> d57a6dc4
 import androidx.compose.ui.unit.dp
 import androidx.compose.ui.unit.sp
 import androidx.compose.ui.zIndex
@@ -185,68 +175,6 @@
                         modifier = Modifier.fillMaxWidth(),
                         horizontalArrangement = Arrangement.Start
                     ) {
-<<<<<<< HEAD
-                        Row(
-                            verticalAlignment = Alignment.CenterVertically,
-                            horizontalArrangement = Arrangement.spacedBy(3.dp)
-                        ) {
-                            Text("📎", style = JewelTheme.defaultTextStyle.copy(fontSize = 11.sp))
-                            Text(
-                                "Add Context",
-                                style = JewelTheme.defaultTextStyle.copy(
-                                    fontSize = 11.sp,
-                                    color = JewelTheme.globalColors.text.disabled
-                                )
-                            )
-                        }
-                    }
-                }
-                
-                // 中间：主输入框区域 - 动态高度
-                Box(
-                    modifier = Modifier
-                        .fillMaxWidth()
-                        .height(dynamicHeight)
-                ) {
-                    BasicTextField(
-                        value = textValue,
-                        onValueChange = { newValue ->
-                            val oldText = textValue.text
-                            val newText = newValue.text
-                            textValue = newValue
-                            onTextChange(newText)
-                            
-                            // ============================================================================
-                            // 【重要】@ 符号上下文菜单触发逻辑 - 请勿随意修改！！！
-                            // ============================================================================
-                            // 用户需求：当输入@时，如果@前后均没有字符，则显示上下文选择框
-                            // 检测逻辑：
-                            // 1. 新增了@字符
-                            // 2. @前面没有字符（或前面是空格/换行）
-                            // 3. @后面没有字符（光标在@后面）
-                            // ============================================================================
-                            if (newText.length > oldText.length && newText.last() == '@') {
-                                val atPosition = newText.lastIndexOf('@')
-                                val beforeAt = if (atPosition > 0) newText[atPosition - 1] else ' '
-                                val afterAt = if (atPosition < newText.length - 1) newText[atPosition + 1] else ' '
-                                
-                                // 检查@前后是否都是空白字符或边界
-                                val isValidAtTrigger = (beforeAt.isWhitespace() || atPosition == 0) && 
-                                                      (afterAt.isWhitespace() || atPosition == newText.length - 1)
-                                
-                                if (isValidAtTrigger) {
-                                    handleKeyboardAction(KeyboardAction.OpenContextMenu)
-                                }
-                            }
-                            
-                            // 更新搜索查询
-                            if (showContextMenu && contextMenuPosition > 0) {
-                                val atIndex = newText.lastIndexOf('@', contextMenuPosition - 1)
-                                if (atIndex >= 0 && atIndex < newValue.selection.start) {
-                                    searchQuery = newText.substring(atIndex + 1, newValue.selection.start)
-                                    
-                                    // 更新建议
-=======
                         Box(
                             modifier = Modifier
                                 .background(Color.Transparent, RoundedCornerShape(6.dp))
@@ -254,7 +182,6 @@
                                     showContextMenu = true
                                     contextMenuPosition = textValue.selection.start
                                     searchQuery = ""
->>>>>>> d57a6dc4
                                     scope.launch {
                                         contextSuggestions = loadSuggestions("")
                                     }
@@ -281,85 +208,6 @@
                     // 主输入框
                     Box(
                         modifier = Modifier
-<<<<<<< HEAD
-                            .fillMaxSize()
-                            .focusRequester(focusRequester)
-                            // ============================================================================
-                            // 【重要】分层键盘事件处理架构 - 请勿随意修改！！！
-                            // ============================================================================
-                            // 设计原则：按优先级分层处理键盘事件，避免冲突
-                            // 1. 第一层：文件搜索弹窗（如果显示） - 最高优先级
-                            // 2. 第二层：主输入框的特殊键盘操作（Enter发送、Shift+Enter换行）
-                            // 3. 第三层：系统默认行为
-                            // 
-                            // 优势：
-                            // - 清晰的事件优先级
-                            // - 避免多个组件争抢同一个键盘事件
-                            // - 便于调试和维护
-                            // ============================================================================
-                            .onPreviewKeyEvent { event ->
-                                println("DEBUG: Preview key event - key: ${event.key}, type: ${event.type}, shift: ${event.isShiftPressed}, contextMenu: $showContextMenu")
-                                
-                                // 第一层：如果文件搜索弹窗打开，所有键盘事件由弹窗处理
-                                if (showContextMenu) {
-                                    println("DEBUG: Context menu is open, letting it handle keyboard events")
-                                    false // 让文件搜索弹窗处理所有键盘事件
-                                } else {
-                                    // 第二层：主输入框的特殊键盘操作
-                                    when {
-                                        // 处理Escape键 - 取消生成
-                                        event.key == Key.Escape && event.type == KeyEventType.KeyDown -> {
-                                            println("DEBUG: Escape key pressed")
-                                            if (isGenerating) {
-                                                println("DEBUG: Stopping generation")
-                                                onStop?.invoke()
-                                                true // 消费事件
-                                            } else {
-                                                false
-                                            }
-                                        }
-                                        
-                                        // 【核心逻辑1】处理单独Enter键用于发送消息
-                                        // 只有在没有上下文菜单时才处理
-                                        event.key == Key.Enter && !event.isShiftPressed && event.type == KeyEventType.KeyDown -> {
-                                            println("DEBUG: Enter key pressed (no shift)")
-                                            println("DEBUG: Text: '${textValue.text}'")
-                                            println("DEBUG: Text is blank: ${textValue.text.isBlank()}")
-                                            
-                                            // 生成期间不允许发送新消息
-                                            if (isGenerating) {
-                                                println("DEBUG: Currently generating, treating as newline")
-                                                false // 让系统处理换行
-                                            } else if (textValue.text.isNotBlank() && enabled) {
-                                                println("DEBUG: Sending message")
-                                                handleKeyboardAction(KeyboardAction.SendMessage)
-                                                true // 消费事件，阻止默认换行
-                                            } else {
-                                                println("DEBUG: Text blank or disabled, treating as newline")
-                                                false // 让系统处理换行
-                                            }
-                                        }
-                                        
-                                        // 【核心逻辑2】处理Shift+Enter换行
-                                        event.key == Key.Enter && event.isShiftPressed && event.type == KeyEventType.KeyDown -> {
-                                            println("DEBUG: Shift+Enter pressed - inserting newline")
-                                            // 手动插入换行符到光标位置
-                                            val newText = textValue.text.substring(0, textValue.selection.start) +
-                                                          "\n" + 
-                                                          textValue.text.substring(textValue.selection.end)
-                                            val newCursorPos = textValue.selection.start + 1
-                                            textValue = TextFieldValue(
-                                                text = newText,
-                                                selection = TextRange(newCursorPos)
-                                            )
-                                            onTextChange(newText)
-                                            true // 消费事件，防止重复处理
-                                        }
-                                        
-                                        else -> {
-                                            // 第三层：所有其他情况都不拦截，让系统正常处理
-                                            false
-=======
                             .fillMaxWidth()
                             .height(dynamicHeight)
                     ) {
@@ -391,99 +239,10 @@
                                         searchQuery = newText.substring(atIndex + 1, newValue.selection.start)
                                         scope.launch {
                                             contextSuggestions = loadSuggestions(searchQuery)
->>>>>>> d57a6dc4
                                         }
                                     }
                                 }
-                            }
                             },
-<<<<<<< HEAD
-                        decorationBox = { innerTextField ->
-                            Box(
-                                modifier = Modifier.fillMaxSize(),
-                                contentAlignment = Alignment.TopStart
-                            ) {
-                                if (textValue.text.isEmpty()) {
-                                    Text(
-                                        "Plan, search, build anything",
-                                        style = JewelTheme.defaultTextStyle.copy(
-                                            color = JewelTheme.globalColors.text.disabled,
-                                            fontSize = 13.sp,
-                                            lineHeight = 18.sp
-                                        )
-                                    )
-                                }
-                                innerTextField()
-                            }
-                        }
-                    )
-                    
-                    // ============================================================================
-                    // 【重要】上下文菜单位置说明 - 请勿随意修改！！！
-                    // ============================================================================
-                    // 1. 上下文菜单必须显示在输入框上方的原因：
-                    //    - 用户需求：菜单显示在上方而不是下方
-                    //    - 避免菜单遮挡输入框下方的其他UI元素
-                    // 2. offset(y = (-200).dp) 的含义：
-                    //    - 负值表示向上偏移200dp
-                    //    - 确保菜单显示在输入框上方有足够距离
-                    // ============================================================================
-                    if (showContextMenu) {
-                        Box(
-                            modifier = Modifier
-                                .fillMaxWidth()
-                                .offset(y = (-200).dp) // 负值向上偏移，显示在输入框上方
-                        ) {
-                            ContextMenu(
-                                suggestions = contextSuggestions,
-                                onSelect = { suggestion ->
-                                    // ============================================================================
-                                    // 【重要】文件选择后的处理逻辑 - 请勿随意修改！！！
-                                    // ============================================================================
-                                    // 用户需求：回车选中后在输入框中记录该上下文引用
-                                    // 实现：将@替换为文件引用标签，如 @CLAUDE.md
-                                    // ============================================================================
-                                    
-                                    // 找到最后一个@的位置
-                                    val atPosition = textValue.text.lastIndexOf('@')
-                                    if (atPosition >= 0) {
-                                        // 替换@为文件引用
-                                        val newText = textValue.text.substring(0, atPosition) + 
-                                                     "@${suggestion.title} " + 
-                                                     textValue.text.substring(atPosition + 1)
-                                        val newCursorPos = atPosition + suggestion.title.length + 2 // @文件名 + 空格
-                                        
-                                        textValue = TextFieldValue(
-                                            text = newText,
-                                            selection = TextRange(newCursorPos)
-                                        )
-                                        onTextChange(newText)
-                                        
-                                        // 同时添加到上下文中（用于实际处理）
-                                        val contextRef = ContextReference.FileReference(suggestion.title, null, null)
-                                        onContextAdd(contextRef)
-                                    }
-                                    
-                                    showContextMenu = false
-                                },
-                                onDismiss = { handleKeyboardAction(KeyboardAction.CloseContextMenu) }
-                            )
-                        }
-                    }
-                }
-                
-                // 底部行：左下角模型选择 + 右下角引用和发送按钮
-                Row(
-                    modifier = Modifier.fillMaxWidth(),
-                    horizontalArrangement = Arrangement.SpaceBetween,
-                    verticalAlignment = Alignment.CenterVertically
-                ) {
-                    // 左下角：模型选择
-                    Box {
-                        Row(
-                            verticalAlignment = Alignment.CenterVertically,
-                            horizontalArrangement = Arrangement.spacedBy(4.dp),
-=======
                             enabled = enabled,
                             textStyle = TextStyle(
                                 color = JewelTheme.globalColors.text.normal,
@@ -493,7 +252,6 @@
                             cursorBrush = SolidColor(JewelTheme.globalColors.text.normal),
                             keyboardOptions = KeyboardOptions(imeAction = ImeAction.Default),
                             singleLine = false,
->>>>>>> d57a6dc4
                             modifier = Modifier
                                 .fillMaxSize()
                                 .focusRequester(focusRequester)
@@ -789,147 +547,13 @@
 }
 
 /**
-<<<<<<< HEAD
- * 模拟上下文建议
- */
-data class MockContextSuggestion(
-    val icon: String,
-    val title: String,
-    val subtitle: String?
-)
-
-/**
- * 文件搜索弹窗 - 替代原来的上下文菜单
- * 用户需求：一旦进入上下选择，就弹出一个搜索列表进行搜索，回车选中后在输入框中记录该上下文引用
-=======
  * 生成状态指示器
->>>>>>> d57a6dc4
  */
 @Composable
 fun GeneratingIndicator(
     onStop: () -> Unit = {},
     modifier: Modifier = Modifier
 ) {
-<<<<<<< HEAD
-    var searchQuery by remember { mutableStateOf("") }
-    var selectedIndex by remember { mutableIntStateOf(0) }
-    val focusRequester = remember { FocusRequester() }
-    val scope = rememberCoroutineScope()
-    
-    // 过滤后的文件列表
-    val filteredSuggestions = remember(searchQuery) {
-        if (searchQuery.isBlank()) {
-            suggestions
-        } else {
-            suggestions.filter { 
-                it.title.contains(searchQuery, ignoreCase = true) || 
-                it.subtitle?.contains(searchQuery, ignoreCase = true) == true 
-            }
-        }
-    }
-    
-    // 确保选中索引在有效范围内
-    LaunchedEffect(filteredSuggestions.size) {
-        selectedIndex = selectedIndex.coerceIn(0, (filteredSuggestions.size - 1).coerceAtLeast(0))
-    }
-    
-    // 请求搜索框焦点
-    LaunchedEffect(Unit) {
-        focusRequester.requestFocus()
-    }
-    
-    Column(
-        modifier = Modifier
-            .width(400.dp)
-            .heightIn(max = 300.dp)
-            .background(JewelTheme.globalColors.panelBackground, RoundedCornerShape(8.dp))
-            .border(1.dp, JewelTheme.globalColors.borders.normal, RoundedCornerShape(8.dp))
-            .padding(8.dp)
-    ) {
-        // 搜索输入框
-        BasicTextField(
-            value = searchQuery,
-            onValueChange = { 
-                searchQuery = it
-                selectedIndex = 0 // 重置选择到第一项
-            },
-            textStyle = TextStyle(
-                color = JewelTheme.globalColors.text.normal,
-                fontSize = 13.sp
-            ),
-            cursorBrush = SolidColor(JewelTheme.globalColors.text.normal),
-            modifier = Modifier
-                .fillMaxWidth()
-                .focusRequester(focusRequester)
-                .background(
-                    JewelTheme.globalColors.panelBackground.copy(alpha = 0.5f),
-                    RoundedCornerShape(6.dp)
-                )
-                .border(1.dp, JewelTheme.globalColors.borders.normal, RoundedCornerShape(6.dp))
-                .padding(8.dp)
-                // ============================================================================
-                // 【重要】文件搜索弹窗键盘事件处理 - 请勿随意修改！！！
-                // ============================================================================
-                // 使用 onPreviewKeyEvent 确保最高优先级，避免被主输入框拦截
-                // 注意：主输入框的 onPreviewKeyEvent 会检查 showContextMenu 状态，
-                //      如果为true则不处理任何键盘事件，完全交给这里处理
-                // ============================================================================
-                .onPreviewKeyEvent { event ->
-                    println("DEBUG: File search dialog key event - key: ${event.key}, type: ${event.type}")
-                    when {
-                        // 处理方向键导航
-                        event.key == Key.DirectionDown && event.type == KeyEventType.KeyDown -> {
-                            selectedIndex = (selectedIndex + 1).coerceAtMost(filteredSuggestions.size - 1)
-                            println("DEBUG: Navigation down, selectedIndex: $selectedIndex")
-                            true
-                        }
-                        event.key == Key.DirectionUp && event.type == KeyEventType.KeyDown -> {
-                            selectedIndex = (selectedIndex - 1).coerceAtLeast(0)
-                            println("DEBUG: Navigation up, selectedIndex: $selectedIndex")
-                            true
-                        }
-                        // 处理回车选择
-                        event.key == Key.Enter && event.type == KeyEventType.KeyDown -> {
-                            println("DEBUG: Enter pressed in file search, selectedIndex: $selectedIndex, listSize: ${filteredSuggestions.size}")
-                            if (filteredSuggestions.isNotEmpty() && selectedIndex < filteredSuggestions.size) {
-                                println("DEBUG: Selecting file: ${filteredSuggestions[selectedIndex].title}")
-                                onSelect(filteredSuggestions[selectedIndex])
-                                true
-                            } else {
-                                println("DEBUG: No valid selection")
-                                false
-                            }
-                        }
-                        // 处理Escape取消
-                        event.key == Key.Escape && event.type == KeyEventType.KeyDown -> {
-                            println("DEBUG: Escape pressed, dismissing file search")
-                            onDismiss()
-                            true
-                        }
-                        else -> false
-                    }
-                },
-            decorationBox = { innerTextField ->
-                if (searchQuery.isEmpty()) {
-                    Text(
-                        "搜索文件...",
-                        style = JewelTheme.defaultTextStyle.copy(
-                            color = JewelTheme.globalColors.text.disabled,
-                            fontSize = 13.sp
-                        )
-                    )
-                }
-                innerTextField()
-            }
-        )
-        
-        Spacer(modifier = Modifier.height(8.dp))
-        
-        // 文件列表
-        if (filteredSuggestions.isEmpty()) {
-            Text(
-                "没有找到匹配的文件",
-=======
     var dotCount by remember { mutableStateOf(0) }
     
     LaunchedEffect(Unit) {
@@ -953,7 +577,6 @@
         ) {
             Text(
                 "Generating",
->>>>>>> d57a6dc4
                 style = JewelTheme.defaultTextStyle.copy(
                     color = JewelTheme.globalColors.text.normal,
                     fontSize = 12.sp
@@ -968,124 +591,6 @@
                 ),
                 modifier = Modifier.width(12.dp)
             )
-<<<<<<< HEAD
-        } else {
-            LazyColumn(
-                modifier = Modifier.fillMaxWidth(),
-                verticalArrangement = Arrangement.spacedBy(2.dp)
-            ) {
-                itemsIndexed(filteredSuggestions) { index, suggestion ->
-                    Row(
-                        modifier = Modifier
-                            .fillMaxWidth()
-                            .clickable { onSelect(suggestion) }
-                            .background(
-                                if (index == selectedIndex) 
-                                    JewelTheme.globalColors.borders.focused.copy(alpha = 0.3f)
-                                else 
-                                    Color.Transparent,
-                                RoundedCornerShape(4.dp)
-                            )
-                            .padding(6.dp),
-                        verticalAlignment = Alignment.CenterVertically,
-                        horizontalArrangement = Arrangement.spacedBy(8.dp)
-                    ) {
-                        // 文件图标
-                        Text(
-                            suggestion.icon,
-                            style = JewelTheme.defaultTextStyle.copy(fontSize = 14.sp)
-                        )
-                        
-                        // 文件信息
-                        Column(modifier = Modifier.weight(1f)) {
-                            Text(
-                                suggestion.title,
-                                style = JewelTheme.defaultTextStyle.copy(
-                                    color = JewelTheme.globalColors.text.normal,
-                                    fontSize = 13.sp,
-                                    fontWeight = if (index == selectedIndex) FontWeight.Medium else FontWeight.Normal
-                                )
-                            )
-                            suggestion.subtitle?.let {
-                                Text(
-                                    it,
-                                    style = JewelTheme.defaultTextStyle.copy(
-                                        color = JewelTheme.globalColors.text.disabled,
-                                        fontSize = 11.sp
-                                    )
-                                )
-                            }
-                        }
-                        
-                        // 选中指示器
-                        if (index == selectedIndex) {
-                            Text(
-                                "↵",
-                                style = JewelTheme.defaultTextStyle.copy(
-                                    color = JewelTheme.globalColors.text.disabled,
-                                    fontSize = 10.sp
-                                )
-                            )
-                        }
-                    }
-                }
-            }
-        }
-        
-        // 底部提示
-        Spacer(modifier = Modifier.height(4.dp))
-        Text(
-            "↑↓ 导航  ↵ 选择  Esc 取消",
-            style = JewelTheme.defaultTextStyle.copy(
-                color = JewelTheme.globalColors.text.disabled,
-                fontSize = 10.sp
-            ),
-            modifier = Modifier.align(Alignment.CenterHorizontally)
-        )
-    }
-}
-
-/**
- * 模拟加载上下文建议 - 主要支持文件选择
- * 用户需求：目前支持 file 就行了
- */
-private suspend fun loadMockContextSuggestions(query: String): List<MockContextSuggestion> {
-    // 模拟异步加载
-    kotlinx.coroutines.delay(100)
-    
-    // 主要提供文件选择选项，基于当前项目结构
-    val allSuggestions = listOf(
-        // 核心组件文件
-        MockContextSuggestion("📄", "EnhancedSmartInputArea.kt", "toolwindow/src/.../components/"),
-        MockContextSuggestion("📄", "JewelChatApp.kt", "toolwindow/src/.../jewel/"),
-        MockContextSuggestion("📄", "JewelConversationView.kt", "toolwindow/src/.../jewel/"),
-        MockContextSuggestion("📄", "ClaudeCliWrapper.kt", "cli-wrapper/src/.../sdk/"),
-        
-        // 配置文件
-        MockContextSuggestion("📄", "build.gradle.kts", "根目录构建配置"),
-        MockContextSuggestion("📄", "plugin.xml", "plugin/src/.../META-INF/"),
-        MockContextSuggestion("📄", "README.md", "项目说明文档"),
-        
-        // 测试文件
-        MockContextSuggestion("📄", "JewelChatTestApp.kt", "toolwindow-test/src/.../test/"),
-        MockContextSuggestion("📄", "ClaudeCliWrapperTest.kt", "cli-wrapper/src/.../test/"),
-        
-        // 其他选项（次要）
-        MockContextSuggestion("📁", "浏览文件", "打开文件选择器"),
-        MockContextSuggestion("🔍", "搜索文件", "按名称搜索文件"),
-        MockContextSuggestion("📋", "当前文件", "添加当前打开的文件")
-    )
-    
-    return if (query.isBlank()) {
-        // 无查询时显示所有建议，文件优先
-        allSuggestions
-    } else {
-        // 有查询时按文件名和路径过滤
-        allSuggestions.filter { 
-            it.title.contains(query, ignoreCase = true) || 
-            it.subtitle?.contains(query, ignoreCase = true) == true 
-=======
->>>>>>> d57a6dc4
         }
         
         Text(
