<template>
  <Teleport to="body">
    <div
      v-if="shouldShow"
      ref="popupRef"
      class="file-select-popup"
      :style="popupStyle"
      @mousedown.prevent
    >
      <!-- 搜索输入框（可选显示） -->
      <div v-if="showSearchInput" class="popup-search">
        <input
          ref="searchInputRef"
          v-model="searchQuery"
          type="text"
          class="search-input"
          :placeholder="placeholder"
          @input="handleSearchInput"
          @keydown="handleKeyDown"
        >
      </div>

      <!-- 文件列表 -->
      <div class="file-list">
        <div
          v-for="(file, index) in files"
          :key="file.absolutePath || file.relativePath"
          :class="['file-item', { selected: index === selectedIndex }]"
          :title="file.absolutePath || file.relativePath"
          @click="selectFile(file)"
          @mouseenter="selectedIndex = index"
        >
          <span class="file-icon">{{ file.isDirectory ? '📁' : getFileIcon(file.fileType) }}</span>
          <span class="file-name">{{ file.name }}</span>
          <span class="file-path">{{ file.relativePath }}</span>
        </div>
        <!-- 无结果提示 -->
        <div v-if="files.length === 0 && showSearchInput" class="no-results">
<<<<<<< HEAD
          No results
=======
          No matching files
>>>>>>> f6fd6953
        </div>
      </div>
    </div>
  </Teleport>
</template>

<script setup lang="ts">
import { ref, computed, watch, onMounted, onUnmounted, nextTick } from 'vue'
import type { IndexedFileInfo } from '@/services/fileSearchService'

const props = defineProps<{
  visible: boolean
  files: IndexedFileInfo[]
  anchorElement: HTMLElement | null
  showSearchInput?: boolean
  placeholder?: string
}>()

const emit = defineEmits<{
  select: [file: IndexedFileInfo]
  dismiss: []
  search: [query: string]
}>()

const popupRef = ref<HTMLElement | null>(null)
const searchInputRef = ref<HTMLInputElement | null>(null)
const selectedIndex = ref(0)
const searchQuery = ref('')

// 是否显示弹窗
// - 有搜索框时：只要 visible 就显示（即使没有搜索结果）
// - 无搜索框时：需要 visible 且有文件才显示
const shouldShow = computed(() => {
  if (!props.visible) return false
  if (props.showSearchInput) return true
  return props.files.length > 0
})

// 计算弹窗位置
const popupStyle = computed(() => {
  if (!props.anchorElement) {
    return {
      display: 'none'
    }
  }

  const rect = props.anchorElement.getBoundingClientRect()

  // 弹窗显示在输入框上方
  return {
    position: 'fixed' as const,
    left: `${rect.left}px`,
    bottom: `${window.innerHeight - rect.top + 8}px`,
    zIndex: 10000
  }
})

// 选择文件
function selectFile(file: IndexedFileInfo) {
  emit('select', file)
  selectedIndex.value = 0
  searchQuery.value = ''
}

// 根据文件类型获取图标
function getFileIcon(fileType: string): string {
  const iconMap: Record<string, string> = {
    ts: '📘',
    js: '📒',
    vue: '💚',
    kt: '🟣',
    java: '☕',
    py: '🐍',
    md: '📝',
    json: '📋',
    yaml: '📋',
    yml: '📋',
    xml: '📋',
    html: '🌐',
    css: '🎨',
    scss: '🎨',
    less: '🎨',
    gradle: '🐘',
    kts: '🐘',
  }
  return iconMap[fileType?.toLowerCase()] || '📄'
}

// 处理搜索输入
function handleSearchInput() {
  emit('search', searchQuery.value)
  selectedIndex.value = 0
}

// 键盘导航
function handleKeyDown(event: KeyboardEvent) {
  if (!props.visible) {
    return
  }

  switch (event.key) {
    case 'ArrowDown':
      event.preventDefault()
      if (props.files.length > 0) {
        selectedIndex.value = Math.min(selectedIndex.value + 1, props.files.length - 1)
      }
      break
    case 'ArrowUp':
      event.preventDefault()
      if (props.files.length > 0) {
        selectedIndex.value = Math.max(selectedIndex.value - 1, 0)
      }
      break
    case 'Enter':
      event.preventDefault()
      if (selectedIndex.value >= 0 && selectedIndex.value < props.files.length) {
        selectFile(props.files[selectedIndex.value])
      }
      break
    case 'Escape':
      event.preventDefault()
      emit('dismiss')
      break
  }
}

// 全局键盘监听（用于没有搜索框时）
function handleGlobalKeyDown(event: KeyboardEvent) {
  if (!props.visible) {
    return
  }

  // 如果有搜索框，由搜索框处理键盘事件
  if (props.showSearchInput) {
    return
  }

  handleKeyDown(event)
}

// 点击外部关闭
function handleClickOutside(event: MouseEvent) {
  if (!props.visible) {
    return
  }

  const target = event.target as Node
  if (popupRef.value && !popupRef.value.contains(target)) {
    emit('dismiss')
  }
}

// 监听 visible 变化，重置选择索引和搜索
watch(() => props.visible, (newVisible) => {
  if (newVisible) {
    selectedIndex.value = 0
    searchQuery.value = ''
    // 自动聚焦搜索框
    if (props.showSearchInput) {
      nextTick(() => {
        searchInputRef.value?.focus()
      })
    }
  }
})

// 监听 files 变化，重置选择索引
watch(() => props.files, () => {
  selectedIndex.value = 0
})

onMounted(() => {
  document.addEventListener('keydown', handleGlobalKeyDown)
  document.addEventListener('mousedown', handleClickOutside)
})

onUnmounted(() => {
  document.removeEventListener('keydown', handleGlobalKeyDown)
  document.removeEventListener('mousedown', handleClickOutside)
})
</script>

<style scoped>
.file-select-popup {
  background: var(--theme-background, #ffffff);
  border: 1px solid var(--theme-border, #e1e4e8);
  border-radius: 6px;
  box-shadow: 0 4px 12px rgba(0, 0, 0, 0.15);
  min-width: 300px;
  max-width: 500px;
  max-height: 300px;
  overflow: hidden;
  display: flex;
  flex-direction: column;
}

.popup-search {
  padding: 8px;
  border-bottom: 1px solid var(--theme-border, #e1e4e8);
  flex-shrink: 0;
}

.search-input {
  width: 100%;
  padding: 6px 10px;
  border: 1px solid var(--theme-border, #e1e4e8);
  border-radius: 4px;
  font-size: 13px;
  background: var(--theme-background, #ffffff);
  color: var(--theme-foreground, #24292e);
  box-sizing: border-box;
}

.search-input:focus {
  outline: none;
  border-color: var(--theme-accent, #0366d6);
}

.search-input::placeholder {
  color: var(--theme-text-disabled, #6a737d);
}

.file-list {
  flex: 1;
  overflow-y: auto;
  padding: 4px;
}

.file-item {
  display: flex;
  align-items: center;
  padding: 4px 8px;
  cursor: pointer;
  border-radius: 4px;
  transition: background-color 0.1s;
  gap: 6px;
  height: 28px;
  line-height: 28px;
}

.file-item:hover,
.file-item.selected {
  background: var(--theme-hover-background, #f6f8fa);
}

.file-icon {
  font-size: 14px;
  flex-shrink: 0;
  width: 18px;
  text-align: center;
}

.file-name {
  font-size: 13px;
  color: var(--theme-foreground, #24292e);
  font-weight: 500;
  white-space: nowrap;
  flex-shrink: 0;
  max-width: 200px;
  overflow: hidden;
  text-overflow: ellipsis;
}

.file-path {
  font-size: 12px;
  color: var(--theme-text-secondary, #6a737d);
  white-space: nowrap;
  overflow: hidden;
  text-overflow: ellipsis;
  flex: 1;
  min-width: 0;
  opacity: 0.7;
}

.no-results {
  padding: 12px 8px;
  text-align: center;
  font-size: 13px;
  color: var(--theme-text-secondary, #6a737d);
}
</style><|MERGE_RESOLUTION|>--- conflicted
+++ resolved
@@ -36,11 +36,7 @@
         </div>
         <!-- 无结果提示 -->
         <div v-if="files.length === 0 && showSearchInput" class="no-results">
-<<<<<<< HEAD
-          No results
-=======
-          No matching files
->>>>>>> f6fd6953
+No results
         </div>
       </div>
     </div>
