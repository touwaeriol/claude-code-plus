<template>
  <CompactToolCard
    :display-info="displayInfo"
    :is-expanded="expanded"
    :has-details="hasDetails"
    @click="expanded = !expanded"
  >
    <template #details>
      <div class="webfetch-details">
        <!-- 参数区域 -->
        <div class="params-section">
          <div class="info-row">
            <span class="label">URL:</span>
            <a :href="url" target="_blank" class="value link">{{ url }}</a>
          </div>
          <div v-if="prompt" class="info-row">
            <span class="label">Prompt:</span>
            <span class="value">{{ prompt }}</span>
          </div>
        </div>
        <!-- 结果区域 -->
        <div v-if="hasResult" class="result-section">
<<<<<<< HEAD
          <div class="section-title">Content</div>
=======
          <div class="section-title">Fetch Result</div>
>>>>>>> f6fd6953
          <pre class="result-content">{{ resultText }}</pre>
        </div>
      </div>
    </template>
  </CompactToolCard>
</template>

<script setup lang="ts">
import { ref, computed } from 'vue'
import type { GenericToolCall } from '@/types/display'
import CompactToolCard from './CompactToolCard.vue'
import { extractToolDisplayInfo } from '@/utils/toolDisplayInfo'

interface Props {
  toolCall: GenericToolCall
}

const props = defineProps<Props>()
// WebFetch 默认折叠（抓取结果可能很长）
const expanded = ref(false)

const displayInfo = computed(() => extractToolDisplayInfo(props.toolCall as any, props.toolCall.result as any))

const url = computed(() => (props.toolCall.input?.url as string) || '')
const prompt = computed(() => props.toolCall.input?.prompt || '')

// 结果文本
const resultText = computed(() => {
  const r = props.toolCall.result
  if (!r || r.is_error) return ''
  if (typeof r.content === 'string') return r.content
  if (Array.isArray(r.content)) {
    return (r.content as any[])
      .filter((item: any) => item.type === 'text')
      .map((item: any) => item.text)
      .join('\n')
  }
  return JSON.stringify(r.content, null, 2)
})

// 是否有结果
const hasResult = computed(() => {
  const r = props.toolCall.result
  return r && !r.is_error && resultText.value
})

// 始终有参数可展示
const hasDetails = computed(() => !!url.value)
</script>

<style scoped>
.webfetch-details {
  display: flex;
  flex-direction: column;
  gap: 12px;
}

.params-section {
  display: flex;
  flex-direction: column;
  gap: 4px;
}

.info-row {
  display: flex;
  gap: 8px;
  font-size: 12px;
  align-items: baseline;
}

.label {
  color: var(--theme-secondary-foreground, #586069);
  min-width: 60px;
  flex-shrink: 0;
}

.value {
  color: var(--theme-foreground, #24292e);
  word-break: break-all;
}

.value.link {
  color: var(--theme-link, #0366d6);
  text-decoration: none;
}

.value.link:hover {
  text-decoration: underline;
}

.result-section {
  border-top: 1px solid var(--theme-border, #e1e4e8);
  padding-top: 8px;
}

.section-title {
  font-size: 11px;
  font-weight: 600;
  color: var(--theme-secondary-foreground, #586069);
  margin-bottom: 6px;
  text-transform: uppercase;
}

.result-content {
  margin: 0;
  padding: 8px;
  background: var(--theme-code-background, #f6f8fa);
  border: 1px solid var(--theme-border, #e1e4e8);
  border-radius: 4px;
  font-size: 12px;
  font-family: monospace;
  white-space: pre-wrap;
  word-break: break-all;
  max-height: 300px;
  overflow-y: auto;
}
</style><|MERGE_RESOLUTION|>--- conflicted
+++ resolved
@@ -20,11 +20,7 @@
         </div>
         <!-- 结果区域 -->
         <div v-if="hasResult" class="result-section">
-<<<<<<< HEAD
-          <div class="section-title">Content</div>
-=======
-          <div class="section-title">Fetch Result</div>
->>>>>>> f6fd6953
+<div class="section-title">Content</div>
           <pre class="result-content">{{ resultText }}</pre>
         </div>
       </div>
