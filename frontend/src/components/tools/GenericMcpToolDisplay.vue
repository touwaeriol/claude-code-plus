<template>
  <CompactToolCard
    :display-info="displayInfo"
    :is-expanded="expanded"
    :has-details="hasDetails"
    @click="expanded = !expanded"
  >
    <template #details>
      <div class="generic-details">
        <!-- 参数区域 -->
        <div class="params-section">
<<<<<<< HEAD
          <div class="section-title">Parameters</div>
=======
          <div class="section-title">Params</div>
>>>>>>> f6fd6953
          <pre class="params-content">{{ paramsFormatted }}</pre>
        </div>
        <!-- 结果区域 -->
        <div v-if="hasResult" class="result-section">
          <div class="section-title">Result</div>
          <pre class="result-content">{{ resultText }}</pre>
        </div>
      </div>
    </template>
  </CompactToolCard>
</template>

<script setup lang="ts">
import { ref, computed } from 'vue'
import type { GenericToolCall } from '@/types/display'
import CompactToolCard from './CompactToolCard.vue'
import { extractToolDisplayInfo } from '@/utils/toolDisplayInfo'

interface Props {
  toolCall: GenericToolCall
}

const props = defineProps<Props>()
const expanded = ref(false)

const displayInfo = computed(() => extractToolDisplayInfo(props.toolCall as any, props.toolCall.result as any))

const params = computed(() => props.toolCall.input || {})
const paramsFormatted = computed(() => {
  try {
    return JSON.stringify(params.value, null, 2)
  } catch {
    return String(params.value)
  }
})

const resultText = computed(() => {
  const r = props.toolCall.result
  if (!r || r.is_error) return ''
  if (typeof r.content === 'string') return r.content
  if (Array.isArray(r.content)) {
    return (r.content as any[])
      .filter((item: any) => item.type === 'text')
      .map((item: any) => item.text)
      .join('\n')
  }
  return JSON.stringify(r.content, null, 2)
})

const hasResult = computed(() => {
  const r = props.toolCall.result
  return r && !r.is_error && resultText.value
})

const hasDetails = computed(() => Object.keys(params.value).length > 0)
</script>

<style scoped>
.generic-details {
  display: flex;
  flex-direction: column;
  gap: 12px;
}

.params-section {
  display: flex;
  flex-direction: column;
}

.section-title {
  font-size: 11px;
  font-weight: 600;
  color: var(--theme-secondary-foreground, #586069);
  margin-bottom: 6px;
  text-transform: uppercase;
}

.params-content {
  margin: 0;
  padding: 8px;
  background: var(--theme-code-background, #f6f8fa);
  border: 1px solid var(--theme-border, #e1e4e8);
  border-radius: 4px;
  font-size: 12px;
  font-family: monospace;
  white-space: pre-wrap;
  word-break: break-all;
  max-height: 200px;
  overflow-y: auto;
}

.result-section {
  border-top: 1px solid var(--theme-border, #e1e4e8);
  padding-top: 8px;
}

.result-content {
  margin: 0;
  padding: 8px;
  background: var(--theme-code-background, #f6f8fa);
  border: 1px solid var(--theme-border, #e1e4e8);
  border-radius: 4px;
  font-size: 12px;
  font-family: monospace;
  white-space: pre-wrap;
  word-break: break-all;
  max-height: 300px;
  overflow-y: auto;
}
</style><|MERGE_RESOLUTION|>--- conflicted
+++ resolved
@@ -9,11 +9,7 @@
       <div class="generic-details">
         <!-- 参数区域 -->
         <div class="params-section">
-<<<<<<< HEAD
-          <div class="section-title">Parameters</div>
-=======
-          <div class="section-title">Params</div>
->>>>>>> f6fd6953
+<div class="section-title">Params</div>
           <pre class="params-content">{{ paramsFormatted }}</pre>
         </div>
         <!-- 结果区域 -->
